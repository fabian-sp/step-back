--- conflicted
+++ resolved
@@ -26,11 +26,8 @@
         'adam': {'color': '#f34213', 'markevery': 10}, 
         'adamw': {'color': '#f34213', 'markevery': 10},
         'momo': {'color': '#023047', 'markevery': 5},
-<<<<<<< HEAD
-        'momo-adam': {'color': '#0496FF', 'markevery': 7},
-=======
+        'momo-adam': {'color': '#0496FF', 'markevery': 6},
         'prox-sps': {'color': '#97BF88', 'markevery': 7},
->>>>>>> ab0e794f
         'default': {'color': 'grey', 'markevery': 3},
         }
 # more colors:
